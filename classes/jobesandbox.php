--- conflicted
+++ resolved
@@ -227,11 +227,7 @@
     // Not totally safe as it doesn't parse the file, e.g. would be fooled
     // by a commented-out main class with a different name.
     private function get_main_class($prog) {
-<<<<<<< HEAD
-        $pattern = '/(^|\W)public\s+class\s+(\w+)[^{]*\{.*?(public\s+static|static\s+public)\s+void\s+main\s*\(\s*String/ms';
-=======
         $pattern = '/(^|\W)public\s+class\s+(\w+)[^{]*\{.*?((public\s([a-z]*\s)*static)|(static\s([a-z]*\s)*public))\s([a-z]*\s)*void\s+main\s*\(\s*String/ms';
->>>>>>> d5fd10ea
         if (preg_match_all($pattern, $prog, $matches) !== 1) {
             return false;
         } else {
