// This file is part of Moodle - http://moodle.org/
//
// Moodle is free software: you can redistribute it and/or modify
// it under the terms of the GNU General Public License as published by
// the Free Software Foundation, either version 3 of the License, or
// (at your option) any later version.
//
// Moodle is distributed in the hope that it will be useful,
// but WITHOUT ANY WARRANTY; without even the implied warranty of
// MERCHANTABILITY or FITNESS FOR A PARTICULAR PURPOSE.  See the
// GNU General Public License for more details.
//
// You should have received a copy of the GNU General Public License
// along with Moodle.  If not, see <http://www.gnu.org/licenses/>.

/**
 * This AMD module provides the functionality for the "Show differences"
 * button that is shown in the student's result page if their answer
 * isn't right and an "exact-match" (or near equivalent) grader is being used.
 *
 * @package    qtype
 * @subpackage coderunner
 * @copyright  Richard Lobb, 2016, The University of Canterbury
 * @license    http://www.gnu.org/copyleft/gpl.html GNU GPL v3 or later
 */


define(['jquery'], function($) {

    var NLCHAR = '\u21A9';  // Unicode "leftwards arrow with hook" to show newlines.

    function lcsLengths(items1, items2) {
        /* Given two lists of items, items1 and item2, return the length matrix
           M defined as M[i][j] = max subsequence length of the two item lists
           items1[0:i], items2[0:j]
         */
        var n1 = items1.length,
            n2 = items2.length,
            lengths, i, j,
            has_fill = typeof [1].fill === 'function';

        lengths = [];

        for (i = 0; i <= n1; i += 1) {
            lengths[i] = new Array(n2 + 1);
            if (has_fill) {
                   lengths[i].fill(0);
            } else {
                // Bloody IE.
                for (j = 0; j < n2 + 1; j++) {
                    lengths[i][j] = 0;
                }
            }
        }
        for (i = 0; i < n1; i += 1) {
            for (j = 0; j < n2; j += 1) {
                if (items1[i] == items2[j]) {
                    lengths[i + 1][j + 1] = 1 + lengths[i][j];
                } else {
                    lengths[i + 1][j + 1] = Math.max(lengths[i][j + 1], lengths[i + 1][j]);
                }
            }
        }
        return lengths;
    }

    function lcss(items1, items2) {
        /* Return the longest common subsequence of the two item lists */
        var M, i, j, n, result, length;
        M = lcsLengths(items1, items2);
        length = M[items1.length][items2.length];
        result = [];
        i = items1.length;
        j = items2.length;
        n = length - 1;
        while (n >= 0) {
            if (items1[i - 1] == items2[j - 1]) {
                result[n] = items1[i - 1];
                n -= 1;
                i -= 1;
                j -= 1;
            } else if (M[i - 1][j] == M[i][j]) {
                i -= 1;
            } else {
                j -= 1;
            }
        }
        return result;
    }

    /* Process the given token list and a subsequence of it, concatenating
     * tokens and wrapping all items not in the subsequence with
     * del tags (or whatever strings are specified by startDel, endDel).
     * Return (what is assumed to be) the html of all the joined tokens.
     */
    function insertDels(tokens, subSeq, startDel, endDel) {
        var html = "",
            deleting = false,
            i,
            ssi = 0;
        if (startDel === undefined) {
            startDel = '<del>';
        }
        if (endDel === undefined) {
            endDel = '</del>';
        }
        for (i = 0; i < tokens.length; i += 1) {
            if (ssi < subSeq.length && tokens[i] == subSeq[ssi]) {
                if (deleting) {
                    html += endDel;
                    deleting = false;
                }
                ssi += 1;
            } else {
                if (!deleting) {
                    html += startDel;
                    deleting = true;
                }
            }

            html += tokens[i];
        }
        if (deleting) {
            html += endDel;
        }
        return html;
    }

    /* Return the HTML element type (i.e. its tag name) in lower case */
    function elType(elem) {
        return elem.tagName.toLowerCase();
    }

    /* Return the sequence of tokens from the given HTML element.
     * A token is either a single character or an HTML entity (&.*;)
     * Extra 'leftward-arrow-with-hook' characters (\u21A9) are added
     * at the ends of lines.
     */
    function getTokens(element) {
        var isPre = elType(element) === 'pre',
            text = element.innerHTML,
            seq,
            i = 0;

        function nextToken() {
            // Extract and return the next token start at text[i]. Update i.
            // Precondition: i < text.length.
            var token, match;
            if (text[i] != '&') {
                token = text[i];
                i = i + 1;
            } else {
                match = text.substring(i, text.length).match(/(^&[a-zA-Z]+;)|(^&#[0-9]+;)|(^&#[xX][0-9a-fA-F]+;)/);
                if (match === null) {
                    token = text[i];
                    i = i + 1;
                } else {
                    token = match[0];
                    i = i + token.length;
                }
            }
            return token;
        }

        if (isPre) {
            text = text.replace(/\n/g, NLCHAR + '\n');
        }
        text = text.replace(/(<br ?.*?>)/g, NLCHAR + '$1');
        seq = [];
        i = 0;
        while (i < text.length) {
            seq.push(nextToken());
        }

        return seq;
    }

    /* Given (references to) two HTML elements, extract the innerHTML
     * of both, find the longest common subsequence of chars and wrap text not
     * in that subsequence in del elements.
     * <br> elements within the innerHTML are preceded by a
     * Unicode "leftwards arrow with hook" ('\u21A9') so that line break changes
     * can be highlighted.
     */
    function showDifferences(firstEl, secondEl) {
        var openDelTag = '<del>',
            closeDelTag = '</del>',
            seq1,
            seq2,
            css;

        seq1 = getTokens(firstEl);
        seq2 = getTokens(secondEl);
        css = lcss(seq1, seq2);
        firstEl.innerHTML = insertDels(seq1, css, openDelTag, closeDelTag);
        secondEl.innerHTML = insertDels(seq2, css, openDelTag, closeDelTag);
    }

    /* Given (references to) two DOM elements, delete all <del ...> and </del>
     * tags from the innerHTML of both. Also remove the "leftwards arrows with
     * hooks".
     */
    function hideDifferences(firstEl, secondEl) {
        var replPat = new RegExp('(</?del[^>]*>)|(' + NLCHAR + ')', 'g');
        firstEl.innerHTML = firstEl.innerHTML.replace(replPat, '');
        secondEl.innerHTML = secondEl.innerHTML.replace(replPat, '');
    }

    /************************************************************************
     *
     * Now the API for applying diffs to rows in a CodeRunner
     * results table. Defines a class with methods initDiffButton and
     * processAllRows.
     *
     *************************************************************************/

    function processAllRows(tableRows, gotCol, expectedCol, f) {
        var row,
            cells,
            expected,
            got;

        for (var i = 0; i < tableRows.length; i++) {
            row = tableRows[i];
            cells = row.getElementsByTagName('td');
            expected = cells[expectedCol].children[0];
            got = cells[gotCol].children[0];
            f(expected, got);
        }
    }

    /**
     * Initialise the Show Differences button.
     * @param string buttonId The ID of the Show Differences button
     * @param string showValue the text in the button initially
     * @param string hideValue the text in the button when differences are showing
     * @returns undefined
     */
    function initDiffButton(buttonId, showValue, hideValue, expectedString, gotString) {
        var diffButton = $('[id="' + buttonId + '"]'),
            table,
            tableRows,
            thEls,
            columnCount=0,
            gotCol=-1,
<<<<<<< HEAD
            expectedCol=-1;
=======
            expectedCol=-1
>>>>>>> 1e42a6a5

        table = diffButton.closest('div.coderunner-test-results');
        thEls = table.find('th');
        tableRows = table.find('tbody tr');

        // Find 'Expected' and 'Got' columns.
        thEls.each(function() {
            if ($(this).html() === gotString) {
                gotCol = columnCount;
            } else if ($(this).html() === expectedString) {
                expectedCol = columnCount;
            }
            columnCount += 1;
        });

        if (gotCol !== -1 && expectedCol !== -1) {
            diffButton.on("click", function() {
                if (diffButton.prop('value') === showValue) {
                    processAllRows(tableRows.toArray(), gotCol, expectedCol, showDifferences);
                    diffButton.prop('value', hideValue);
                } else {
                    processAllRows(tableRows.toArray(), gotCol, expectedCol, hideDifferences);
                    diffButton.prop('value', showValue);
                }
            });
        } else {
            diffButton.enabled = false;
            diffButton.hide();
        }
    }

    return { "initDiffButton": initDiffButton };
});<|MERGE_RESOLUTION|>--- conflicted
+++ resolved
@@ -243,11 +243,7 @@
             thEls,
             columnCount=0,
             gotCol=-1,
-<<<<<<< HEAD
-            expectedCol=-1;
-=======
             expectedCol=-1
->>>>>>> 1e42a6a5
 
         table = diffButton.closest('div.coderunner-test-results');
         thEls = table.find('th');
