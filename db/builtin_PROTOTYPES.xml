--- conflicted
+++ resolved
@@ -641,9 +641,6 @@
     <testcases>
     </testcases>
   </question>
-<<<<<<< HEAD
-=======
-
->>>>>>> bf4d75cb
+
 
 </quiz>