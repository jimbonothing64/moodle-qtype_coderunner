# CHANGE HISTORY

<<<<<<< HEAD
### 2 December 2019. 3.7.4+
=======
### 25 January 2020. 3.7.5

 * Display a warning message whenever a question is run using the default
   University of Canterbury Jobe server, which is intended only for initial
   CodeRunner testing, not production use.
 * Display sample answer using the selected user-interface wrapper (e.g. Ace)
   rather than just showing the straight text version.
 * Replace Ace editor code with the latest full source version rather than
   an older minimised version. This turns out to greatly speed up the Ace
   editor loading, because the Moodle JavaScript minimiser choked when
   re-minimising the code.
 * Various documentation tweaks.
 * Adjust various Behat tests for compatibility with Moodle 3.8.
 * Functionality change: combinator template grader questions are now
   always run with a single Jobe task even when standard inputs are provided
   to the tests and Allow multiple stdins is not checked.
 * Bug fix: answer preload button did not have correct CSS class.
 * Bug fix: Show Differences button was not working when Result Table had no
   Test column.
 * Bug fix: bulk tester wasn't working with multilanguage questions.

### 19 November 2019. 3.7.4+
>>>>>>> d5eeb3d9

 * Change testcase numbering to 10, 20, ... to simplify insertion at start.
 * Fix error in documentation relating to column formats with combinator template
   grader.
 * Incorporate Tim Hunt's behat test updates for Moodle 3.8 (thanks Tim).
 * Change default for validateonsave from false to true.
 * Re-order Support files and Attachment options sections in question editing form.
 * Bug fix: Questions using gapfiller_ui did not allow editing of sample
   answer when the html code source was the first test case rather
   than globalextra.
 * Bug fix: bulk tester was not correctly testing multilanguage questions
   in which the sample answer was not the default i.e. was not recognising
   the answer_language template parameter.

### 7 November 2019. 3.7.3

 * Regression fix: questions using the Twig STUDENT variable were not able
   to be correctly reviewed by a teacher after submission by student.

### 1 November 2019. 3.7.2

 * Regression: upgraded Twig barfs on questions with null (as opposed to
   empty string) template parameters.

### 30 September 2019. 3.7.1

 * Add a new experimental Ajax service that allows a question to display the
   question specification from a pdf file within a .zip support file, such as
   a standard ICPC exported programming contest question. Alpha version,
   still undocumented.
 * Update Twig to the latest version of the 1.n branch.
 * Allow specification of https protocol for communication to Jobe, say if
   it's behind a reverse proxy to terminate the SSL connection (thanks Eric
   Villard).
 * Fix missing MoodleQuickForm::hideIf method for Moodle versions < 3.4 (thanks
   Eric Villard)
 * Add new experimental user interface (ui_gapfiller) to support "fill in the
   gaps" questions.
 * Fix broken nodejs prototype.
 * Various tweaks to documentation.
 * Lots of minor edits to reduce style-checker warnings

### 14 August 2019. 3.7.0

 * Addition of a globalextra field to all questions for use by question authors
   as a parameter global to all tests.
 * Various enhancements and refactoring of TableUI including addition of a
   table-row-labels template parameter.
 * Modify the still experimental and undocumented HtmlUI to get the raw HTML
   from the new globalextra field rather than via a template parameter.
 * Bug fix: UI plugins that depend on template parameters, notable TableUI,
   broke if Twig code was used within the template parameters, e.g. for
   randomisation.

### 28 July 2019. 3.6.1+

 * Add table_locked_cells template parameter to Table UI
 * Bug fix: student file attachments don't work in conjunction with
   author-supplied support files.
 * Bug fix: attaching files after submitting a question without attachments gave
   a runtime error

### 22 July 2019. 3.6.1

 * Bug fix: if a prototype and a derived question had support files with
   the same name, the prototype file was being used instead of the override
   file in the child.
 * Add "locknodes" and "lockedges" template parameters to GraphUI to allow
   question authors to preload answerbox with a particular graph and prevent
   students altering the topology.
 * Add behat test for TableUI

### 21 June 2019. 3.6.0+

 * Fix wrong default for useace in upgrade.php (thanks Mahmoud Kassaei).
 * Fix snip method when displaying overly-long output containing multibyte strings
   (thanks Ivan Marichev).

### 26 February 2019. 3.6.0+

 * Bug fix: the Reset Answer button was not working correctly with TableUI
   questions.
 * Improve detection of syntax errors in penalty regime and extend syntax to
   allow space separation as well as comma separation.
 * Prevent annoying flashing of GraphUI help screen.
 * Document linkargs in C program question type language string.
 * Add youtube video links to Readme.md
 * Styling improvements for input areas (thanks Tim Hunt).

### 30 January 2018. 3.6.0

 * Add a new experimental feature that allows students to attach files to
   their submissions. The attached files are loaded into the working directory
   during the run.
 * Add a *Feedback* dropdown to the question authoring form that allows the
   question author to display or hide the result table regardless of the
   behaviour mode chosen for the quiz.
 * Fix bug in missing prototype error message (extraneous junk included, due
   to an exception being thrown).

### 18 November 2018. 3.5.3+

 * Bug fix: answerbox preloads of greater than ~1k generated debugging error
   messages (if developer-level messages were enabled). Thanks Tim Hunt.
 * Bug fix: Twig-all was not being applied to the question's General Feedback.
 * Improve handling of a failed unserialise of a legacy question attempt, which
   can (rarely) occur if a complete course, including student activity attempts,
   is moved between sites with different Moodle versions or database charsets.
 * Improve handling of Twig errors when editing questions that use TwigAll in
   conjunction with ValidateOnSave.

### 29 October 2018. 3.5.3

 * Bug fix: installing CodeRunner on Moodle 3.5 with error debug messages
   enabled resulted in messages "Error: mdb->get_record() found more than one record!"
   when browsing the question bank. Alternatively, if CodeRunner was
   installed on a freshly built Moodle 3.5, the CR_PROTOTYPES category
   became a proxy for the Top category in the system category and its name
   was hidden.

### 18 October 2018. 3.5.2+

* Fix broken PHP question type and add test cases for it.
* Fix GraphUI plugin to prevent new arcs from exactly overlying old ones
* Bug fix: nodejs question type not working with strict mode. Also,
  renamed question type from nodejs-2 to just nodejs (as it used to be).
* Add trivial nodejs question sample to samples folder.
* Add the UOC Python3 tkinter question type to the samples folder.
* Improve error message when duplicate question prototypes are found.
* Bug fix: behat export test not working with latest Moodle versions (Thanks
  Tim Hunt).


### 14 August 2018. 3.5.1

* Fix error in Privacy Provider (failing with PHP versions 7.x).Thanks to Sam Marshall.

### 10 July 2018. 3.5.0

* Refactoring to allow repair of questions with missing prototypes
  via the usual author editing form. Plus improved error messages in questions
  that use such broken prototypes.
* Addition of a TableUI user interface plugin that presents students with
  a table to fill in rather than a single text area. This supports a new
  experimental python3_testing question, where the student must supply a set
  of tests, given a specification.
* Improve error messages if a UI plugin doesn't load in time (usually the Ace
  editor).
* Implement Moodle privacy API for GDPR compatibility. This involves simply
  implementing the "null provider" class, essentially
  declaring that CodeRunner does not record any personal data about users.
* Add an experimental administrator script that deletes entire empty question
  category subtrees.
* Use language strings to document built-in questions rather than the question
  text to enable translation via AMOS.
* Reduce time for which the GraphUI displays the serialised answer during question
  submission.
* Various documentation tweaks.
* Allow submission of questions with no test cases (e.g. when template does all
  the testing).
* Miscellaneous bug fixes including:
  * Questions with missing prototypes were breaking the display of the list of all
    questions in a quiz in Moodle 3.5.
  * Bug in skool-is-kool take 2 sample question.
  * Column header in the 'For example' table did not use a proper language string,
    so not subject to translation.
  * Author editing form Ace editor panels were too narrow in Moodle 3.5 with
    Clean theme (and probably other non-Boost themes)
  * Prototypes for java-method, octave-function, python2 and python3 questions
    were all broken on Windows-based Moodle servers.
  * Some combinator template graders were failing with PHP 7.2.


### May 2018 3.4.1
This is a maintenance release.
* Bug fix: Show Differences button was not displayed on non-English-language
  sites.
* Minor tweaks and documentation updates.


### 28 April 2018. 3.4.0
* Add randomisation capabilities so that students can be presented with
  a randomly generated question variant when they start a question in a quiz.
  Randomisation is achieved by the use of Twig expansion of the template
  parameters field (assumed to include at least one call to the Twig *random*
  function) followed by Twig expansion of all other question fields using
  the expanded template parameters as a Twig environment.
* Add a *Reset answer* button to the student question answer page if the answer
  box contains preloaded content.
* Add function *set_random_seed* to Twig for use with the question randomisation, e.g. to ensure
  that a student always sees the same variant of a question no matter how often
  they attempt it.
* Add *id* field to the Twig STUDENT variable, e.g. for use with the above.
* Use Ace editor for template-parameters field.
* Add *Twig All* and *Hoist template parameters* checkboxes to the authoring interface for
  use with randomisation and to simplify template authoring in general.
* Add *fontsize* parameter to the GraphUI plugin.
* Fix a long-standing bug that caused questions to be flagged as incomplete after
  earlier having been marked correct even though the answer had not been altered.
  This turned out to occur if the student's answer began with a blank line.
* Improve question author feedback in the event of Twig errors.
* Miscellaneous code-cleaning and minor bug fixes.

### 18 February 2018. 3.3.0
* Add multilanguage program question type to base set, plus various changes
  to UI-handling code to allow student to select a language in such questions.
* Allow UTF-8 output from programs, if Jobe server is configured to
allow this.
* Implement UI plugin architecture to allow different JavaScript plugins
  to manage the question answer textarea and related textareas in the
  question authoring form.
* Incorporate the GraphUI plugin from Emily Price into the new plugin architecture
  (thanks Emily).
* Add directed and undirected graph prototypes to the built-in prototype set.
* Fix bug with the auto-correcting of test cases that fail during validation.
  If the author changed the ordering of testcases via the "ordering" field, the
  wrong test case was getting updated. Resolved by preventing re-ordering during
  validation, deferring it until question is finally saved.
* Fixed bug in IdeoneSandbox - language name strings were no longer appropriate.
  However, this sandbox should be regarded as deprecated and will be removed
  some time in the future.

### 3 December 2017. 3.2.2
* Incorporate changes from abautu (Andrei Bautu) to allow question authors
to update test case 'expected' fields directly from a table of
test failures generated by running the sample answer during validation
of the question author form. Thanks Andrei.

* Added an experimental script <coderunnerhome>/question/type/coderunner/downloadquizattempts.php
to dump the database info on all student quiz activity to a spreadsheet.
The data includes the submitted answers to both prechecks and checks, with
timestamps. The export format is experimental and may change in the future.
A Python module *quizattempts.py* is included too and is the recommended way
to deal with the quiz attempt download spreadsheet.

* Bug fix: a submitted answer of '0' (an edge case that might be possible
when student answer is not code) was being rejected as an empty response, due
to the use of PHP's *empty* function. Thanks to David Bowes for the fixes here.

* Added SQL prototype and 2 simple samples (experimental).

* Bug fix: testsplitterre and allowmultiplestdin fields of author form were not
  being correctly initialised when a new combinator question type was downloaded
  with AJAX.

### 22 August 2017. 3.2.1

* Bug fix: result table cells not being sanitised since commit of 19/5/17
* Bug fix: combinator template grader result tables were not hiding hidden
  rows from students but merely colouring them darker.

### 6 August 2017. Version 3.2.0

* Add allow_multiple_stdins option for advanced use of combinator templates.
  This option disables the usual behaviour of running combinator templates
  once for each test when any tests have standard input defined. When enabled,
  the combinator is given all testcases (as when standard input is not present)
  and must itself manage the switching of standard inputs between tests.
* Bug fix: All-or-nothing checkbox was not labelled when using Clean theme
* Bug fix: All-or-nothing grading was not working with per-test-case template
  graders - students were getting partial marks.
* Generate a validate-on-save error message when using a combinator template
  grader that has a test-results table.
* Change **Runtime Error** message to just **Error** since it's not always
  clear what is runtime versus compile time.
* Change DB type of templateparams to text (was char(255)) to allow for
  more elaborate template parameters.
* Use text area for template params rather than a one-line entry field in
  order to cater for longer multi-line template parameters
* Update the uocprototypes.xml file in the samples directory to the latest
  version.
* Incorporate style changes from Open University (thanks Mahmoud Kassaei) for
  improved accessibility of the Ace editor.
* Fix bug in display of "For example" table when question has customised
  columns/headers.
* Improve various tests, e.g. fork bomb.
* Some documentation updates.


### 23 May 2017. Version 3.1.5

* Major bug fix: when grading of questions when precheck enabled, if a student's
  last submission to a question prior to closing the quiz was a precheck that passed,
  the question would be marked correct.
* Bug fix: sample answer and answer preload fields of author form were not
  using the correct Ace language when the question type was first set.
* Bug fix: validate on save not working with support files on the first
  save of the question.
* Bug fix: Show Differences button was not working in Edge browser.
* Bug fix: questions with precheck=selected were not being correctly saved
  in course backup.
* Various documentation and error message tweaks + code tidying.

### 19 March 2017. Version 3.1.4.

* Fix broken code in some of the sample files, update others.

### 2 March 2017. Version 3.1.3

* Fix occasional mishandling of whitespace by Show Differences button.
* Fix bug (introduced in 3.1) in display of hidden test cases to students
      (rather than being suppressed, the hidden test cases were being displayed
      as repeated versions of the preceding visible test).
* Refine handling of Jobe sandbox errors: improve error messages and ensure
      no penalty is applied.
* Replace term "Pre-check" with "Precheck" throughout.

### 1 February 2017. Version 3.1.2+.

* A couple more tweaks to improve appearance with Boost theme
* Add administrator script to analyse prototype usages in a course
      (run script <moodlehome>/question/type/coderunner/prototypeusagesindex.php)
* Fix crash if user attempts to validate a new prototype question.

### 26 January 2017. Version 3.1.2.

Minor updates and bug fixes including:

* Fix broken layout of question authoring form with Boost theme (V3.1.1)
* Fix bugs in PHP and NodeJS question types
* Add Twig STUDENT variable (thanks David Bowes)
* Fix ACE editor gutter showing through Moodle help popups (thanks Tim Hunt)
* Various documentation updates.

### 6 January 2017. Version 3.1.0.
Another major refactoring with some significant new features including:

* A 'Precheck' capability, which presents students with an extra button
      (beside the 'Check' button) that gives a penalty-free submission with
      limited checking as defined by the question author.
* An answerbox preload capability, allowing the question author to define
      some initial text to appear in the question answer box.
* Question authors can request that the sample answer be validated whenever
      a question is saved.
* Simplification of the template mechanism, combining the combinator template
      and the pre-test template into a single template plus an 'iscombinator'
      boolean.
* Reworking of the Show differences button, so it's now implemented entirely
      in JavaScript, removing the complication of having to specify it via
      the column header.
* Addition of C++ 'write-a-function' and 'write-a-program' question types
* Improved accessibility for visually-impaired students (thanks to Tim Hunt).
      The tab key now moves focus through all fields in the question-answering
      form until the student types or clicks in a field. The Ace editor can be
      switched off with CTRL/M.
* A bulk tester allows administrators and authors to check that all question
      sample answers pass all tests (copied, with modifications, from the
      Stack question type).
* The 'Multiple tries' section of the authoring form has been removed and
      a penalty regime is now mandatory. This eliminates the confusion between
      the standard Moodle static question penalty (now hidden) and the formerly
      optional penalty regime. The behaviour of legacy questions is unaffected.

### 6 January 2017. Version 3.0.2.
* Add nodejs question type to built-ins.
* Fix bug in regular-expression grader when Expected has trailing new lines.

### 15 July 2016. Version 3.0.1.
Minor bug fixes, including:

* Use of Show Differences button with questions containing significant
      white space output resulted in premature line truncation and/or
      invalid html output
* Ace editor was not doing syntax highlighting for nodejs questions
* Several panels in question authoring form had monospace labels in
      Moodle 3.1

Also, the documentation for custom template grading has been rewritten.

### 8 February 2016. Version 3.0.0.
A restructured version of the code to conform to Moodle standards. The question behaviour has been deleted from
this project, and is now a separate github project
moodle-qbehaviour_adaptive_adapted_for_coderunner. The
moodle-qtype_coderunner project now contains
just the question type code, which has been moved up the file hierarchy to the
top level.

Discontinued features:

* The runguard sandbox and the Liu sandbox have both been dropped from
      this version. Only the Jobe sandbox is officially supported. The
      ideone sandbox remains as a proof of concept, only. It has never been
      officially supported.
* Support for upgrading from CodeRunner versions prior to 2.4 has been
      dropped.

New features:

* Built-in difference-checker to allow students to see how their output
      differs from the expected output (experimental feature)
* Updated documentation.

### 23 October 2015. Version 2.5.0.
Added a feature to display help on the
selected CodeRunner question type to the question author in an unfoldable
section on the question author form. The displayed help information is the
question text from the prototype question that defines the question text.

Also added a feature that allows the author of a question using a template
grader to abort the test process, e.g. if a pre-run check on the student's
submission failed.

### 15 September 2015. Version 2.4.2.
Various bug fixes, most notably to fix broken
export of custom question prototypes. Other minor changes and bug fixes include:

* Minor documentation tweaks, e.g. a warning on the perils of duplicating
      question prototypes and correction to regular expression grader help.
* Fix broken styling of result table with Moodle 2.9 (odd/even row
      colours weren't happening).
* Improve the error message issued if a prototype fetch fails.
* Fix bug that caused datafiles to get lost when a question was moved to
      from the special "Default fo quiz" category.
* Improve error message from JobeSandbox e.g. from network failures.
* Fix incompatibility with older (pre 5.4) versions of PHP
* Fix wrong error message issued on inconsistent test cases.
* Fix bug in initialisation of 'ordering' form fields with >15 test cases.
* Remove some obsolete question types.
* Add some new question types to built-ins and to U of Canterbury set.
* Add some demo questions for new users.
* Fix PostgreSQL incompatibility (thanks Arnaud Trouvé)
* Fix bug in question export when multiple prototypes with the same type
      name exist in different contexts.

### 29/1/15. Version 2.4.1.

* Added code to support use of an API-key when accessing a
jobe server. Fixed bug in advanced question authoring interface - combinator
template was no longer being disabled when per-test template was edited.

### Dec 2014/Jan 2015. Version 2.4.0.
Refactored code to conform to Moodle style
guidelines. Added functionality:

* Files can now be attached to prototypes
* An 'ordering' field associated with each test case allows easy reordering
      of test cases
* Use of Ace code editor for template editing
* Prompt for disabling combinator template when per-test-case template
      altered
* Improved ability to pass compile and run parameters to Jobe sandbox

<|MERGE_RESOLUTION|>--- conflicted
+++ resolved
@@ -1,8 +1,5 @@
 # CHANGE HISTORY
 
-<<<<<<< HEAD
-### 2 December 2019. 3.7.4+
-=======
 ### 25 January 2020. 3.7.5
 
  * Display a warning message whenever a question is run using the default
@@ -14,18 +11,17 @@
    an older minimised version. This turns out to greatly speed up the Ace
    editor loading, because the Moodle JavaScript minimiser choked when
    re-minimising the code.
- * Various documentation tweaks.
- * Adjust various Behat tests for compatibility with Moodle 3.8.
- * Functionality change: combinator template grader questions are now
-   always run with a single Jobe task even when standard inputs are provided
-   to the tests and Allow multiple stdins is not checked.
+ * Bug fix: combinator template grader questions were being run in multiple
+   Jobe submissions - one per test - when standard inputs were provided
+   to the tests and Allow multiple stdins was not checked.
+ * Bug fix: Questions using gapfiller_ui did not allow editing of sample
+   answer when the html code source was the first test case rather
+   than globalextra.
  * Bug fix: answer preload button did not have correct CSS class.
  * Bug fix: Show Differences button was not working when Result Table had no
    Test column.
- * Bug fix: bulk tester wasn't working with multilanguage questions.
 
 ### 19 November 2019. 3.7.4+
->>>>>>> d5eeb3d9
 
  * Change testcase numbering to 10, 20, ... to simplify insertion at start.
  * Fix error in documentation relating to column formats with combinator template
