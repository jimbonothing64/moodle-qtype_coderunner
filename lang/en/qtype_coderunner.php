--- conflicted
+++ resolved
@@ -25,11 +25,7 @@
 $string['aborted'] = 'Testing was aborted due to error.';
 $string['ace_gapfillerui_ui_source_descr'] = '"globalextra" to take the code to display from the globalextra field or "test0" to take it from the testcode field of the first test';
 $string['ace_ui_notready'] = 'Ace editor not ready. Perhaps reload page?';
-<<<<<<< HEAD
-$string['aceui_auto_switch_light_dark_descr'] = 'Allow a user, browser or OS preference for dark themes to override a preset Ace light theme.';
-=======
 $string['aceui_auto_switch_light_dark_descr'] = 'Allow a browser or OS preference for dark themes to override a preset Ace light theme.';
->>>>>>> 18fb4569
 $string['aceui_live_autocompletion_descr'] = 'Enable the Ace editor\'s live autocompletion mode.';
 $string['aceui_font_size_descr'] = 'Ace editor font size.';
 $string['aceui_import_from_scratchpad_descr'] = 'True to allow the Ace editor to receive the JSON-format answer used by the scratchpad UI and extract the answer code from it. Facilitates switching UIs. Leave true unless you want Ace to edit JSON objects with an "answer_code" key.';
