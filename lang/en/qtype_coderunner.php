<?php
// This file is part of CodeRunner - http://coderunner.org.nz/
//
// CodeRunner is free software: you can redistribute it and/or modify
// it under the terms of the GNU General Public License as published by
// the Free Software Foundation, either version 3 of the License, or
// (at your option) any later version.
//
// CodeRunner is distributed in the hope that it will be useful,
// but WITHOUT ANY WARRANTY; without even the implied warranty of
// MERCHANTABILITY or FITNESS FOR A PARTICULAR PURPOSE.  See the
// GNU General Public License for more details.
//
// You should have received a copy of the GNU General Public License
// along with CodeRunner.  If not, see <http://www.gnu.org/licenses/>.

/**
 * Strings for component 'qtype_coderunner', language 'en', branch 'MOODLE_20_STABLE'
 *
 * @package   qtype_coderunner
 * @copyright Richard Lobb 2012
 * @license   http://www.gnu.org/copyleft/gpl.html GNU GPL v3 or later
 */

$string['aborted'] = 'Testing was aborted due to error.';
$string['addingcoderunner'] = 'Adding a new CodeRunner Question';
$string['ajax_error'] = '*** AJAX ERROR. DON\'T SAVE THIS! ***';
$string['allok'] = 'Passed all tests! ';
$string['allornone'] = 'Test code must be provided either for all testcases or for none.';
$string['allornothing'] = 'All-or-nothing grading';
$string['allornothing_help'] = 'If \'All-or-nothing\' is checked, all test cases must be satisfied for the submission to earn any marks. Otherwise, the mark is obtained by summing the marks for all the test cases that pass and expressing this as a fraction of the maximum possible mark.

The per-test-case marks can be specified only if the all-or-nothing checkbox is unchecked.

If using a template grader that awards part marks to test cases, \'All-or-nothing\' should generally be unchecked.';
$string['allowmultiplestdins'] = 'Allow multiple stdins';
$string['answer'] = 'Sample answer';
$string['answerprompt'] = 'Answer:';
$string['answer_help'] = 'A sample answer can be entered here and used for checking by the question author and optionally shown to students during review. It is also used by the bulk tester script. The correctness of a non-empty answer is checked when saving unless \'Validate on save\' is unchecked';
$string['answerrequired'] = 'Please provide a non-empty answer';
$string['atleastonetest'] = 'You must provide at least one test case for this question.';
$string['ace-language'] = 'Ace language';
$string['advanced_customisation'] = 'Advanced customisation';
$string['answer'] = 'Answer';
$string['answerbox_group'] = 'Answer box';
$string['answerboxlines'] = 'Rows';
$string['answerbox_group_help'] = 'Set the number of rows to allocate for the answer box. The width is set to fit the window. If the answer overflows the box vertically or horizontally, scrollbars will appear.';
$string['answerpreload'] = 'Answer box preload';
$string['answerpreload_help'] = 'Text supplied here will be preloaded into the student\'s answer box.';
$string['asolutionis'] = 'Question author\'s solution:';
$string['autotagbycategorytitle'] = 'CodeRunner autotag by category';
$string['autotagbycategoryindextitle'] = 'CodeRunner question autotagger';

$string['badacelangstring'] = 'Bad Ace-language string';
$string['badcputime'] = 'CPU time limit must be left blank or must be an integer greater than zero';
$string['bad_dotdotdot'] = 'Misuse of \'...\'. Must be at end, after two increasing numeric penalties';
$string['bademptyprecheck'] = 'Precheck failed with the following unexpected output.';
$string['bad_empty_splitter'] = 'Test splitter cannot be empty when using a combinator template';
$string['badjsonorfraction'] = 'Bad JSON or missing fraction in combinator grader output. Output was: {$a->output}';
$string['badmemlimit'] = 'Memory limit must either be left blank or must be a non-negative integer';
$string['bad_new_prototype_name'] = 'Illegal name for new prototype: already in use';
$string['badpenalties'] = 'Penalty regime must be a comma separated list of numbers in the range [0, 100]';
$string['badquestion'] = 'Error in question';
$string['badsandboxparams'] = '\'Other\' field (sandbox params) must be either blank or a valid JSON record';
$string['badtemplateparams'] = 'Template parameters must be either blank or a valid JSON record';
$string['brokencombinator'] = 'Expected {$a->numtests} test results, got {$a->numresults}. Perhaps excessive output or error in question?';
$string['brokentemplategrader'] = 'Bad output from grader: {$a->output}. Your program execution may have aborted (e.g. a timeout or memory limit exceeded).';
$string['bulkquestiontester'] = 'The <a href="{$a->link}">bulk tester script</a> tests that the sample answers for all questions in the current context are marked right';
$string['bulktestcontinuefromhere'] = 'Run again or resume, starting from here';
$string['bulktestindextitle'] = 'CodeRunner bulk testing';
$string['bulktestrun'] = 'Run all the question tests for all the questions in the system (slow, admin only)';
$string['bulktesttitle'] = 'Running all the question tests in {$a}';

$string['coderunnercategories'] = 'Categories with CodeRunner questions';
$string['coderunnercontexts'] = 'Contexts with CodeRunner questions';
$string['coderunner'] = 'Program Code';

$string['coderunner_install_testsuite_title'] = 'A test suite for CodeRunner sample answers';
$string['coderunner_install_testsuite_title_desc'] = 'The <a href="{$a->link}">sample-answer-test script</a> verifies that the questions with sample answers are performing correctly.';
$string['coderunner_install_testsuite_intro'] = 'This page allows you to test that the CodeRunner questions with sample answers are functioning correctly.';
$string['coderunner_install_testsuite_failures'] = 'Tests that failed';
$string['coderunner_install_testsuite_noanswer'] = 'Questions without sample answers';

$string['coderunner_help'] = 'In response to a question, which is a specification for a program fragment, function or whole program, the respondent enters source code in a specified computer language that satisfies the specification.';
$string['coderunner_link'] = 'question/type/coderunner';
$string['coderunner_question_type'] = 'CodeRunner question type: ';
$string['coderunnersettings'] = 'CodeRunner settings';
$string['coderunnersummary'] = 'Answer is program code that is executed in the context of a set of test cases to determine its correctness.';
$string['coderunnertype'] = 'Question type:';
$string['coderunnertype_help'] = 'Select the programming language and question type. Once a type has been selected, details can be seen in the Question type details panel below.';
$string['columncontrols'] = 'Result table';
$string['columncontrols_help'] = 'The checkboxes select which columns of the results table should be displayed to the student after submission';

$string['confirm_proceed'] = 'If you save this question with \'Customise\' unchecked, any customisations made will be lost. Proceed?';
$string['cputime'] = 'TimeLimit (secs)';
$string['customisationcontrols'] = 'Customisation';
$string['customise'] = 'Customise';
$string['customisation'] = 'Customisation';

$string['datafiles'] = 'Run-time data';
$string['datafiles_help'] = 'Any files uploaded here will be added to the working directory when the expanded template program is executed. This allows large data or support files to be conveniently added.';
$string['default_penalty_regime'] = 'Default penalty regime';
$string['default_penalty_regime_desc'] = 'The default penalty regime to apply to new questions, consisting of a comma separated list of penalty percentages, optionally ending in ", ..." to signify an on-going arithmetic progression.';


$string['display'] = 'Display';
$string['downloadquizattempts'] = 'Download quiz attempts';
$string['downloadquizattemptshelp'] = 'Click the appropriate course and/or download button
        for the course and quiz you wish to download. Numbers in parentheses
        after courses are the number of quizzes in the course with at least
        one submission. The numbers in parentheses after the quiz name
        are the numbers of submissions.';
$string['editingcoderunner'] = 'Editing a CodeRunner Question';
$string['empty_new_prototype_name'] = 'New question type name cannot be empty';
$string['emptypenaltyregime'] = 'Penalty regime must be defined (since version 3.1)';
$string['enable'] = 'Enable';
$string['enablecombinator'] = 'Enable combinator';
$string['enable_diff_check'] = 'Enable \'Show differences\' button';
$string['enable_diff_check_desc'] = 'Present students with a \'Show differences\' button if their answer is wrong and an exact-match validator is being used (experimental)';
$string['enable_sandbox_desc'] = 'Permit use of the specified sandbox for running student submissions';
$string['equalitygrader'] = 'Exact match';
$string['error_loading_prototype'] = 'Error loading prototype. Network problems or server down, perhaps?';
$string['errorstring-ok'] = 'OK';
$string['errorstring-autherror'] = 'Unauthorised to use sandbox';
$string['errorstring-jobe400'] = 'Error from Jobe sandbox server: ';
$string['errorstring-overload'] = 'Job could not be run due to server overload. Perhaps try again shortly?';
$string['errorstring-pastenotfound'] = 'Requesting status of non-existent job';
$string['errorstring-wronglangid'] = 'Non-existent language requested';
$string['errorstring-accessdenied'] = 'Access to sandbox denied';
$string['errorstring-submissionlimitexceeded'] = 'Sandbox submission limit reached';
$string['errorstring-submissionfailed'] = 'Submission to sandbox failed';
$string['errorstring-unknown'] = 'Unexpected error while executing your code. The sandbox server may be down or overloaded. Perhaps try again shortly?';
$string['expected'] = 'Expected output';
$string['expectedcolhdr'] = 'Expected';
$string['expected_help'] = 'The expected output from the test. Seen by the template as {{TEST.expected}}.';
$string['exportthisquestion'] = 'Export this question';
$string['exportthisquestion_help'] = 'This will create a Moodle XML export file containing just this one question. One example of when this is useful if you think this question demonstrates a bug in CodeRunner that you would like to report to the developers.';
$string['extra'] = 'Extra template data';
$string['extra_help'] = 'A sometimes-useful extra text field for use by the template, accessed as {{TEST.extra}}';

$string['fail'] = 'Fail';
$string['fails'] = 'failures';
$string['failedhidden'] = 'Your code failed one or more hidden tests.';
$string['failedntests'] = 'Failed {$a->numerrors} test(s)';
$string['failedtesting'] = 'Failed testing.';
$string['fileheader'] = 'Support files';
$string['filloutoneanswer'] = 'You must enter source code that satisfies the specification. The code you enter will be executed to determine its correctness and a grade awarded accordingly.';
$string['firstfailure'] = 'First failing test case: {$a}';
$string['forexample'] = 'For example';
$string['graphfail'] = 'TextArea contents are not a valid graph. Aborting.';
$string['graphhelp'] = '- Double click at a blank space to create a new node/state.
- Double click an existing node to "mark" it e.g. as an accept state for Finite State Machines
  (FSMs). Double click again to unmark it.
- Click and drag to move a node.
- Shift click inside one node and drag to another to create a link.
- Shift click on a blank space, drag to a node to create a start link (FSMs only).
- Click and drag a link to alter its curve.
- Click on a link/node to edit its text.
- Typing _ followed by a digit makes that digit a subscript.
- Typing \\epsilon creates an epsilon character (and similarly for \\alpha, \\beta etc).
- Click on a link/node then press the Delete key to remove it.';

$string['goodemptyprecheck'] = 'Passed';
$string['gotcolhdr'] = 'Got';
$string['grader'] = 'Grader';
$string['grading'] = 'Grading';
$string['gradingcontrols'] = 'Grading controls';
$string['gradingcontrols_help'] = 'The default \'exact match\' grader
awards marks only if the output from the run exactly matches the expected value defined
by the testcase. Trailing white space is stripped from all lines, and any trailing
blank lines are deleted, before the
equality test is made.

The near-equality grader is similar except that it
also collapses multiple spaces and tabs to a single space, deletes all blank
lines and converts the strings to lower case.

The \'regular expression\' grader uses the \'expected\'
field of the test case as a regular expression and tests the output to see
if a match to the expected result can be found anywhere within the output.
To force matching of the entire output, start and end the regular expression
with \'\A\' and \'\Z\' respectively. Regular expression matching uses MULTILINE
and DOTALL options.

The \'template grader\' option assumes that the output
from the program is actually a
grading result, i.e. that the template not tests *and grades* the student answer.
The only output from such a template program must be a JSON-encoded record.

If the template is a per-test template (i.e., not a combinator), the JSON string must describe a row of the
results table and should contain at least a \'fraction\' field, which is multiplied by TEST.mark to decide how
many marks the test case is awarded. It should usually also contain a \'got\'
field, which is the value displayed in the \'Got\' column of the results table.
The other columns of the results table (testcode, stdin, expected) can also
be defined by the template grading program and will be used instead of the values from
the testcase. As an example, if the output of the program is the string
`{"fraction":0.5, "got": "Half the answers were right!"}`, half marks would be
given for that particular test case and the \'Got\' column would display the
text "Half the answers were right!". Other columns can be added to the result
table by adding extra attributes to the JSON record and also to the question\'s
Result Columns field.

If the template is a combinator, the JSON string output by the template grader
should again contain a \'fraction\' field, this time for the total mark,
and may contain zero or more of \'prologuehtml\', \'testresults\',
\'epiloguehtml\', \'columnformats\' and \'showdifferences\'.
The \'prologuehtml\' and \'epiloguehtml\' fields are html
that is displayed respectively before and after the (optional) result table. The
\'testresults\' field, if given, is a list of lists used to display some sort
of result table. The first row is the column-header row and all other rows
define the table body. Two special column header values exist: \'iscorrect\'
and \'ishidden\'. The \'iscorrect\' column(s) are used to display ticks or
crosses for 1 or 0 row values respectively. The \'ishidden\' column isn\'t
actually displayed but 0 or 1 values in the column can be used to turn on and
off row visibility. Students do not see hidden rows but markers and other
staff do. If a \'testresults\' table is supplied an optional
\'columnformats\' field can also be supplied. This should be a list
of strings, one per column excluding the \'iscorrect\' and the \'ishidden\'
columns. The strings specify the format to be used to display the cell values;
currently the only supported formats are \'%s\' for a normal string display
(which is sanitised and wrapped in a \'pre\' element) and \'%h\' for an html
value that should not be further processed before display.
The \'showdifferences\' field turns on display of a \'Show Differences\'
button after the results table if the awarded mark fraction is not 1.0.
';

$string['hidden'] = 'Hidden';
$string['hidedifferences'] = 'Hide differences';
$string['HIDE'] = 'Hide';
$string['HIDE_IF_FAIL'] = 'Hide if fail';
$string['HIDE_IF_SUCCEED'] = 'Hide if succeed';
$string['hiderestiffail'] = 'Hide rest if fail';
$string['howtogetmore'] = 'For more detailed information, save the question with \'Validate on save\' unchecked and test manually';

$string['iscombinatortemplate'] = 'Is combinator';
$string['ideone_user'] = 'Ideone server user';
<<<<<<< HEAD
$string['ideone_user_desc'] = 'The login name to use when connecting to the deprecated Ideone server (if enabled)';
$string['ideone_pass'] = 'Ideone server password';
$string['ideone_pass_desc'] = 'The password to use when connecting to the deprecated Ideone server (if enabled)';
=======
$string['ideone_user_desc'] = 'The login name to use when connecting to the deprecated Ideone server (if the ideone sandbox is enabled)';
$string['ideone_pass'] = 'Ideone server password';
$string['ideone_pass_desc'] = 'The password to use when connecting to the deprecated Ideone server (if the ideone sandbox is enabled)';
>>>>>>> 0cfa6a29
$string['info_unavailable'] = 'Question type information is not available for customised questions.';
$string['illegalformat'] = 'Illegal format ({$a->format}) in columnformats';
$string['inputcolhdr'] = 'Input';
$string['is_prototype'] = 'Use as prototype';

$string['jobe_apikey'] = 'Jobe API-key';
$string['jobe_apikey_desc'] = 'The API key to be included in all REST requests to the Jobe server (if required). Max 40 chars. Leave blank to omit the API Key from requests';
$string['jobe_host'] = 'Jobe server';
$string['jobe_host_desc'] = 'The host name of the Jobe server plus the port number if other than port 80, e.g. jobe.somewhere.edu:4010. The URL for the Jobe request is obtained by prefixing this string with http:// and appending /jobe/index.php/restapi/<REST_METHOD>.';

$string['language'] = 'Sandbox language';
$string['languages'] = 'Languages';
$string['languages_help'] = 'The sandbox language is the computer language used
to run the submission.
It must be known to the chosen sandbox (if a specific one has been
selected) or to at least one of the enabled sandboxes (otherwise).
This should not usually need altering from the value in the
parent template; tweak it at your peril.

Ace-language is the
language used by the Ace code editor (if enabled) for the student\'s answer.
By default this is the same as the sandbox language; enter a different
value here only if the template language is different from the language
that the student is expected to write (e.g. if a Python preprocessor is
used to validate a student\'s C program prior to running it).

Multi-language questions, that is questions that students can answer in
more than language, are enabled by setting the Ace-language to a comma-separated
list of languages. Students are then presented with a drop-down menu to select
the language in which their answer is written. If exactly one of the languages
has an asterisk (\'*\') prepended, that language is chosen as the default language,
which is selected as the initial state of the drop-down menu. For example,
an Ace-language value of "C,C++,Java*,Python3" would allow student to submit in
C, C++, Java or Python3 but the drop-down menu would initially show Java which
would be the default. If no default is specified the
initial state of the drop-down is empty and the student must choose a language.
Multilanguage questions require a special template that uses the {{LANGUAGE}}
template variable to control how to execute the student code. See the built-in
sample multilanguage question type. The {{LANGUAGE}} variable is defined
<i>only</i> for multilanguage questions.

If the author wishes to supply a sample answer to a multilanguage question,
they must write it in either the default language, if specified, or the
first of the allowed languages otherwise.';

$string['languageselectlabel'] = 'Language';
$string['mark'] = 'Mark';
$string['marking'] = 'Mark allocation';
$string['markinggroup'] = 'Marking';
$string['markinggroup_help'] = 'If \'All-or-nothing\' is checked, all test cases must be satisfied
for the submission to earn any marks. Otherwise, the mark is obtained
by summing the marks for all the test cases that pass
and expressing this as a fraction of the maximum possible mark.
The per-test-case marks can be specified only if the all-or-nothing
checkbox is unchecked. If using a template grader that awards
part marks to test cases, \'All-or-nothing\' should generally be unchecked.

The mandatory penalty regime is a comma-separated list of penalties (each a percent)
to apply to successive submissions. These are absolute, not cumulative. As a
special case the last penalty can be \'...\' to mean "extend the previous
two penalties as an arithmetic progression up to 100". For example,
`0,5,10,30,...` is equivalent to `0,5,10,30,50,70,90,100`.
If there are more submissions than defined penalties, the last value is used.

The default penalty regime can be set site-wide by a system administrator using
Site administration > Plugins > Question types > CodeRunner.

Set the penalty regime to \'0\' for zero penalties on all submissions.';
$string['memorylimit'] = 'MemLimit (MB)';
$string['missinganswers'] = 'missing answers';
$string['missingoutput'] = 'You must supply the expected output from this test case.';
$string['missingprototypes'] = 'Missing prototypes';
$string['multipledefaults'] = 'At most one language can be selected as default';

$string['nearequalitygrader'] = 'Nearly exact match';
$string['noqtype'] = 'No question type selected';
$string['morehidden'] = 'Some hidden test cases failed, too.';
$string['noerrorsallowed'] = 'Your code must pass all tests to earn any marks. Try again.';
$string['nonnumericmark'] = 'Non-numeric mark';
$string['negativeorzeromark'] = 'Mark must be greater than zero';

$string['options'] = 'Options';
$string['ordering'] = 'Ordering';
$string['overallresult'] = 'Overall result';

$string['passes'] = 'passes';
$string['penaltyregime'] = '(penalty regime: {$a} %)';
$string['penaltyregimelabel'] = 'Penalty regime:';


$string['parameterise_template'] = 'Set template params';
$string['pass'] = 'Pass';
$string['pluginname'] = 'CodeRunner';
$string['pluginnameadding'] = 'Adding a CodeRunner question';
$string['pluginnameediting'] = 'Editing a CodeRunner question';
$string['pluginnamesummary'] = 'CodeRunner: runs student-submitted code in a sandbox';
$string['pluginname_help'] = 'Use the \'Question type\' combo box to select the
computer language that will be used to run the student\'s submission.
Specify the problem that the student must write code for, then define
a set of tests to be run on the student\'s submission';
$string['pluginname_link'] = 'question/type/coderunner';
$string['precheck'] = 'Precheck';
$string['precheck_disabled'] = 'Disabled';
$string['precheck_empty'] = 'Empty';
$string['precheck_examples'] = 'Examples';
$string['precheck_selected'] = 'Selected';
$string['precheck_all'] = 'All';
$string['precheck_help'] = 'If Precheck is enabled, students will have an extra button to the left of the
usual check button to give them a penalty-free run to check their code against
a subset of the question test cases.

If \'Empty\' is selected, a single run
will be done with the per-test template using a testcase in which all the
fields (testcode, stdin, expected, etc) are the empty string. Non-empty output
is deemed to be a precheck failure. Use with caution:
some question types will not handle this correctly, e.g. write-a-program questions
that generate output.

If \'Examples\' is selected, the code will
be tested against all the tests for which \'use_as_example\' has been checked.

If \'Selected\' is selected, an extra UI element is added to each test case
to allow the author to select a specific subset of the tests.

If \'All\' is selected, all test cases are run (although their behaviour might
be different from the normal Check, if the template code so chooses).

The template can check whether or not the run is a precheck run using the
Twig parameter {{ IS_PRECHECK }}, which is "1" during precheck runs and
"0" otherwise.';
$string['precheck_only'] = 'Precheck only';
$string['precheckingemptyset'] = 'Prechecking examples, but there aren\'t any!';
$string['proceed_at_own_risk'] = 'Editing a built-in question prototype?! Proceed at your own risk!';
$string['prototypecontrols'] = 'Prototyping';
$string['prototypeusage'] = 'CodeRunner question prototype usage for course {$a}';
$string['prototypeusageindex'] = 'Available courses';
$string['prototypecontrols_help'] = 'If \'Is prototype\' is true, this question becomes a prototype for other questions.
After saving, the specified question type name will appear in the dropdown list
of question types. New questions based on this type will then by default inherit
all the customisation attributes specified for this question. Subsequent changes
to this question will then affect all derived questions unless they are
themselves customised, which breaks the connection.

Prototypal inheritance is
single-level only, so this question, when saved as a prototype, loses its
connection to its original base type, becoming a new base type in its own right.
Be warned that when exporting derived questions you must ensure that this
question is included in the export, too, or the derived question will be an
orphan when imported into another system. Also, you are responsible for keeping
track of which questions you are using as prototypes; it is strongly recommended
that you rename the question to something like \'PROTOTYPE_for_my_new_question_type\'
to make subsequentmaintenance easier.';
$string['prototype_error'] = '*** PROTOTYPE LOAD FAILURE. DON\'T SAVE THIS! ***';
$string['prototype_load_failure'] = 'Error loading prototype: ';
$string['prototypeQ'] = 'Is prototype?';

$string['qtypehelp'] = 'Help with q-type';
$string['questioncheckboxes'] = 'Customisation:';
$string['questioncheckboxes_help'] = 'To customise the question type, e.g. to edit the question templates or
sandbox parameters, click the \'Customise\'
checkbox and read the help available on the newly-visible form elements for
more information.

If the template-debugging checkbox is clicked, the program generated
for each testcase will be displayed in the output.';
$string['questionloaderror'] = 'Failed to load question';
$string['questionpreview'] = 'Question preview';
$string['questiontype'] = 'Question type';
$string['question_type_changed'] = 'Changing question type. Click OK to reload customisation fields, Cancel to retain your customised ones.';
$string['questiontype_help'] = 'Select the particular type of question.

The combo-box selects one of the built-in types, each of which
specifies a particular language and, sometimes, a sandbox in which
the program will be executed. Each question type has a
template that defines how the executable program is built from the
testcase data and the student answer.

The template can be viewed and optionally customised by clicking
the \'Customise\' checkbox.

If the template-debugging checkbox is clicked, the program generated
for each testcase will be displayed in the output.';
$string['questiontypedetails'] = 'Question type details';

$string['questiontype_required'] = 'You must select the type of question';
$string['qWrongBehaviour'] = 'Please use Adaptive Behaviour for all CodeRunner questions, or there can be massive performance hits. For example, all questions on a page will need to be regraded when the page is re-displayed.';

$string['regexgrader'] = 'Regular expression';
$string['replacedollarscount'] = 'This category contains {$a} CodeRunner questions.';
$string['replaceexpectedwithgot'] = 'Click on the &lt;&lt; button to replace the expected output of this testcase with actual output.';$string['resultcolumns'] = 'Result columns';
$string['resultcolumns_help'] = 'By default the result table displays the testcode, stdin, expected and got
columns, provided the columns are not empty. You can change the default, and/or
the column headers by entering a value for the resultcolumns (leave blank for
the default behaviour).

If supplied, the resultcolumns field must be a
JSON-encoded list of column specifiers. Each column specifier is itself a list,
typically with just two or three elements. The first element is the column
header, the second element is the field from the TestResult object being
displayed in the column and the optional third element is an sprintf format
string used to display the field.

The fields available in the standard
TestResult object are: testcode, stdin, expected, got, extra, awarded, and mark.
testcode, stdin, expected and extra are the fields from the testcase while got
is the actual output generated and awarded and mark are the actual awarded mark
and the maximum mark for the testcase respsectively.

Per-test template-graders may
add their own fields, which can also be selected for display. It is also
possible to combine multiple fields into a column by adding extra fields to the
specifier: these must precede the sprintf format specifier, which then becomes
mandatory. For example, to display a Mark Fraction column in the form 0.74/1.00,
say, a column format specifier of ["Mark Fraction", "awarded", "mark",
"%.2f/%.2f"] could be used.

As a further special case, a format of %h means that
the test result field should be taken as ready-to-output HTML and should not be
subject to further processing; this is useful only with custom-grader templates
that generate HTML output, such as SVG graphics.

The default value of
resultcolumns is [["Test", "testcode"],["Input", "stdin"], ["Expected",
"expected"], ["Got", "got"]].

The setting of the resultcolumns field has no effect if a combinator template
grader is being used. The \'resulttablecolumnformats\' attribute of the
combinator template grader return value should be used instead.';
$string['resultcolumnsnotjson'] = 'Result columns field is not a valid JSON string';
$string['resultcolumnsnotlist'] = 'Result columns field must a JSON-encoded list of column specifiers';
$string['resultcolumnspecbad'] = 'Invalid column specifier found: each one must be a list of two or more strings';
$string['resultstring-norun'] = 'No run';
$string['resultstring-compilationerror'] = 'Compilation error';
$string['resultstring-runtimeerror'] = 'Error';
$string['resultstring-timelimit'] = 'Time limit exceeded';
$string['resultstring-success'] = 'OK';
$string['resultstring-memorylimit'] = 'Memory limit exceeded';
$string['resultstring-illegalsyscall'] = 'Illegal function call';
$string['resultstring-internalerror'] = 'CodeRunner error (IE): please tell a tutor';
$string['resultstring-sandboxpending'] = 'CodeRunner error (PD): please tell a tutor';
$string['resultstring-sandboxpolicy'] = 'CodeRunner error (BP): please tell a tutor';
$string['resultstring-sandboxoverload'] = 'Sandbox server overload. Perhaps try again soon?';
$string['resultstring-outputlimit'] = 'Excessive output';
$string['resultstring-abnormaltermination'] = 'Abnormal termination';
$string['run_failed'] = 'Failed to run tests';

$string['sandboxcontrols'] = 'Sandbox';
$string['sandboxcontrols_help'] = '
Select what sandbox to use for running the student submissions.
DEFAULT uses the highest priority sandbox available for the chosen language.
Since Jobe has replaced all sandbox
types except the deprecated \'ideonesandbox\',
the value \'jobesandbox\' is recommended for normal use, and results in better
error messages that DEFAULT if the Jobe server is down.

You can also set the
maximum CPU time in seconds  allowed for each testcase run and the maximum
memory a single testcase run can consume (MB). A blank entry uses the sandbox\'s
default value (typically 5 secs for the CPU time limit and a language-dependent
amount of memory), but the defaults may not be suitable for resource-demanding
programs. A value of zero for the maximum memory results in no limit being
imposed. The amount of memory specified here is the total amount needed for
the run including all libraries, interpreters, VMs etc.

The \'Parameters\' entry
is used to pass further sandbox-specific data, such as compile options and
API-keys. It should generally be left blank but if non-blank it must be a valid
JSON record. In the case of the jobe sandbox, available attributes include
disklimit, streamsize, numprocs, compileargs, linkargs and interpreterargs. For
example `{"compileargs":["-std=c89"]}` for a C question would force C89
compliance and no other C options would be used. See the jobe documentation
for details. Some sandboxes (e.g. the deprecated Ideone sandbox) may silently ignore any or all of
these settings.

If the sandbox is set to \'jobesandbox\', the jobe host to use for testing the
question is
usually as specified via the administrator settings for the CodeRunner plugin.
However, it is possible to select a different jobeserver by defining a \'jobeserver\'
parameter and also, optionally, a \'jobeapikey\' parameter. For example, if the
\'Parameters\' field is set to `{"jobeserver": "myspecialjobe.com"}, the run
will instead by submitted to the server "myspecialjobe.com". Warning: this
feature is still experimental and may change in the future.
';
$string['sandboxerror'] = 'Error from the sandbox [{$a->sandbox}]: {$a->message}';
$string['sandboxparams'] = 'Parameters';
$string['seethisquestioninthequestionbank'] = 'See this question in the question bank';
$string['SHOW'] = 'Show';
$string['showcolumns'] = 'Show columns:';
$string['showcolumns_help'] = 'Select which columns of the results table should
be displayed to students. Empty columns will be hidden regardless.
The defaults are appropriate for most uses.';
$string['showdifferences'] = 'Show differences';
$string['showsource'] = 'Template debugging';
$string['sourcecodeallruns'] = 'Debug: source code from all test runs';
$string['stdin'] = 'Standard Input';
$string['stdin_help'] = 'The standard input to the test, seen by the template as {{TEST.stdin}}';
$string['student_answer'] = 'Student answer';
$string['supportscripts'] = 'Support scripts';
$string['syntax_errors'] = 'Syntax Error(s)';

$string['template'] = 'Template';
$string['template_changed'] = 'Per-test template changed - disable combinator? [\'Cancel\' leaves it enabled.]';
$string['templatecontrols'] = 'Template controls';
$string['templatecontrols_help'] = 'Checking the \'Is combinator\' checkbox
specifies that the template is a combinator template, which combines (or attempts
to combine) the student answer plus all test cases into a single run. If this
checkbox is checked, you will also need to define the value of the test_splitter_re
field, which is the PHP regular expression used to split the output from the
program run back into a set of individual test runs. However, you do not need
to define this if you\'re also using a template grader, as in that case the
template code is responsible for splitting the output itself, and grading it.

Combinator templates do not get passed a TEST Twig variable. Instead they
receive a variable TESTCASES, which is a list of all the tests in the
question. The program produced by the template is generally assumed to combine the
STUDENT_ANSWER and all the TESTCASES into a single program which, when it is run,
outputs the test results from each test case, separated by a unique string.
The separator string is defined by a regular expression given by the form
field \'test_splitter_re\' below.

However, if testcases have standard input defined, combinator templates become
problematic. If the template constructs a single program, what should the standard
input be? The simplest (and default) solution is to
run the test cases one at a time, using the combinator template to build
each program, passing it a TESTCASES variable containing just a single test.
This \'trick\' allows the combinator template to serve a dual role: it behaves
as a per-test-case template (with a 1-element TESTCASES array) when the question
author supplies standard input but as a proper combinator (with an n-element
TESTCASES array) otherwise. To change this behaviour so that the combinator
receives all testcases, even when stdin is present, check the \'Allow multiple
stdins\' checkbox.

If a run of the combinator program results in any output to stderr, that
is interpreted as a run error. To ensure the student gets credit for as many
valid tests as possible, the system behaves as it does when standard input
is present, falling back to running each test separately. This does not
apply to combinator graders, however, which are required to deal with all
runtime errors themselves and must always return a valid JSON outcome.';
$string['templateerror'] = 'TEMPLATE ERROR';
$string['templategrader'] = 'Template grader';
$string['template_help'] = 'The template defines the program(s) that run in the sandbox for a given
student answer and test(s). There are two
types of template:

* a per-test template, which defines a program to be run for a single test case and,
* a \'combinator\' template which defines a program that combines all the different cases into a single program.

The \'is_combinator\' checkbox is left unchecked for a per-test template and is
set checked for a combinator template. The rest of this help panel assumes you
are using a per-test template; see the full documentation for the use of
combinator templates.

The template is processed
by the Twig template engine (see http://twig.sensiolabs.org)
in a context in which STUDENT_ANSWER is the student\'s
response and TEST.testcode is the code for the current testcase. These values
(and other testcase values like TEST.expected, TEST.stdin, TEST.mark)
can be inserted into the template by enclosing them in double braces, e.g.
`{{TEST.testcode}}`. For use within literal strings, an appropriate escape
function should be applied, e.g. `{{STUDENT_ANSWER | e(\'py\')}}` is the student
answer escaped in a manner suitable for use within Python triple-double-quoted
strings. Other escape functions are `e(\'c\')`, `e(\'java\')`, `e(\'matlab\')`. The
program that is output by Twig is then compiled and executed
with the language of the selected built-in type and with stdin set
to TEST.stdin. Output from that program is then passed to the selected grader.
See the help under \'Grading controls\' for more on that.

Note that if a customised per-test template is used
there will be a compile-and-execute cycle for every test case, whereas most
built-in question types define instead a combinator template that combines
all test cases into a single run.

If the template-debugging checkbox is clicked, the program generated
for each testcase will be displayed in the output.';
$string['templateparams'] = 'Template params';
$string['templateparams_help'] = 'The template parameters field lets you pass string parameters to a question\'s
template(s). If non-blank, this must be a JSON-format record. The fields of
the record can then be used within the template, where they appear as
QUESTION.parameters.&lt;&lt;param&gt;&gt;. For example, if template params is

        {"age": 23}

the value 23 would be substituted into the template in place of the
template variable `{{ QUESTION.parameters.age }}`.

The set of template parameters passed to the template consists of any template
parameters defined in the prototype with the question template parameters
merged in. Question parameters can thus override prototype parameters, but not
delete them.';
$string['testcase'] = 'Test case {$a}';
$string['testcasecontrols'] = 'Test properties:';
$string['testcasecontrols_help'] = 'If \'Use as example\' is checked, this test will be automatically included in the
question\'s \'For example:\' results table.

The \'Display\' combobox determines when this testcase is shown to the student
in the results table.

If \'Hide rest if fail\' is checked and this test fails, all subsequent tests will
be hidden from the student, regardless of the setting of the \'Display\' combobox.

\'Mark\' sets the value of this test case; meaningful only if this is not an
\'All-or-nothing\' question.

\'Ordering\' can be used to change the order of testcases when the question is
saved: testcases are ordered by this field.';
$string['testcases'] = 'Test cases';
$string['testcode'] = 'Test code';
$string['testcolhdr'] = 'Test';
$string['testingquestion'] = 'Testing question {$a}';
$string['testsplitterre'] = 'Test splitter (regex)';
$string['testcode_help'] = 'The code for the test, seen by the template as {{TEST.testcode}}';
$string['testtype'] = 'Precheck test type';
$string['testtype_help'] = 'If Prechecking is enabled and set to \'selected\', this setting controls whether
the test is used only with a normal run, only with a precheck run or in both runs.
If Prechecking is set to anything other than \'selected\', this setting is
ignored.';
$string['testtype_normal'] = 'Check only';
$string['testtype_precheck'] = 'Precheck only';
$string['testtype_both'] = 'Both';
$string['tooshort'] = 'Answer is too short to be meaningful and has been ignored without penalty';
$string['type_header'] = 'CodeRunner question type';
$string['typename'] = 'Question type';
$string['typerequired'] = 'Please select the type of question (language, format, etc)';

$string['uicontrols'] = 'Input UIs';
$string['uicontrols_help'] = 'Select the User Interface controllers for the student answer and
the question author\'s template.

The Student Answer dropdown displays a list
of available plugins. For coding questions, the Ace editor is usually used.
A value of \'None\' can be used to provide just a raw text box. The value
\'Graph\' provides the user with a simple graph-drawing user-interface for use
with questions that ask the student to draw a graph to some specification; such
questions will usually have a single test case, graded with a template
that analyses the serialised
representation of the graph and prints a message like "OK" if the answer is
correct or a suitably informative error message otherwise.
Template parameters can be set in either the prototype or the
actual question to modify the behaviour of the Graph plugin as follows:
{"isdirected": false} for non-directed graphs, {"isfsm": false} to disallow
incoming edges without a start node (required by Finite State Machine graphs, FSMs),
{"noderadius": 30}, say, to set a different noderadius in pixels.
The template parameters
from the actual question are merged with, and override, those from the
prototype (since CodeRunner V3.2.2).

Students with poor eyesight, or authors wishing to inspect serialisations
(say to understand the representation used by the Graph UI),
can toggle the use of all UI plugins on the current page by typing
Ctrl-Alt-M.

Whatever value is selected for the student answer will also be used within
the editor form for the Sample Answer and the Answer Preload fields.

If \'Template uses ace\' is checked,
the AceJavaScript code editor will manage the answer box. Otherwise a raw
text box will be used.';

$string['unauthorisedbulktest'] = 'You do not have suitable access to any CodeRunner questions';
$string['unauthoriseddbaccess'] = 'You are not authorised to use this script';
$string['unknownerror'] = 'An unexpected error occurred. The sandbox may be down. Try again shortly.';
$string['unknowncombinatorgraderfield'] = 'Unknown field name ({$a->fieldname}) in combinator grader output';
$string['useasexample'] = 'Use as example';
$string['useace'] = 'Template uses ace';

$string['validateonsave'] = 'Validate on save';

$string['wrongnumberofformats'] = 'Wrong number of test results column formats. Expected {$a->expected}, got {$a->got}';

$string['xmlcoderunnerformaterror'] = 'XML format error in coderunner question';<|MERGE_RESOLUTION|>--- conflicted
+++ resolved
@@ -234,15 +234,9 @@
 
 $string['iscombinatortemplate'] = 'Is combinator';
 $string['ideone_user'] = 'Ideone server user';
-<<<<<<< HEAD
-$string['ideone_user_desc'] = 'The login name to use when connecting to the deprecated Ideone server (if enabled)';
-$string['ideone_pass'] = 'Ideone server password';
-$string['ideone_pass_desc'] = 'The password to use when connecting to the deprecated Ideone server (if enabled)';
-=======
 $string['ideone_user_desc'] = 'The login name to use when connecting to the deprecated Ideone server (if the ideone sandbox is enabled)';
 $string['ideone_pass'] = 'Ideone server password';
 $string['ideone_pass_desc'] = 'The password to use when connecting to the deprecated Ideone server (if the ideone sandbox is enabled)';
->>>>>>> 0cfa6a29
 $string['info_unavailable'] = 'Question type information is not available for customised questions.';
 $string['illegalformat'] = 'Illegal format ({$a->format}) in columnformats';
 $string['inputcolhdr'] = 'Input';
