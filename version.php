--- conflicted
+++ resolved
@@ -22,11 +22,7 @@
 
 defined('MOODLE_INTERNAL') || die();
 
-<<<<<<< HEAD
-$plugin->version  = 2017032600;
-=======
 $plugin->version  = 2017082200;
->>>>>>> 2dc34d0f
 $plugin->requires = 2015051100;
 $plugin->cron = 0;
 $plugin->component = 'qtype_coderunner';
