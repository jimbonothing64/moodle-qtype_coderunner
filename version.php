<?php
// This file is part of CodeRunner - http://coderunner.org.nz/
//
// CodeRunner is free software: you can redistribute it and/or modify
// it under the terms of the GNU General Public License as published by
// the Free Software Foundation, either version 3 of the License, or
// (at your option) any later version.
//
// CodeRunner is distributed in the hope that it will be useful,
// but WITHOUT ANY WARRANTY; without even the implied warranty of
// MERCHANTABILITY or FITNESS FOR A PARTICULAR PURPOSE.  See the
// GNU General Public License for more details.
//
// You should have received a copy of the GNU General Public License
// along with CodeRunner.  If not, see <http://www.gnu.org/licenses/>.

/**
 * @package   qtype_coderunner
 * @copyright Richard Lobb, The University of Canterbury, New Zealand.
 * @license   http://www.gnu.org/copyleft/gpl.html GNU GPL v3 or later
 */

defined('MOODLE_INTERNAL') || die();

<<<<<<< HEAD
$plugin->version  = 2017120300;
=======
$plugin->version  = 2017120900;
>>>>>>> f86dbbfc
$plugin->requires = 2015051100;
$plugin->cron = 0;
$plugin->component = 'qtype_coderunner';
$plugin->maturity = MATURITY_STABLE;
<<<<<<< HEAD
$plugin->release = '3.2.2';
=======
$plugin->release = '3.2.3';
>>>>>>> f86dbbfc

$plugin->dependencies = array(
    'qbehaviour_adaptive_adapted_for_coderunner' => 2017052600
);
<|MERGE_RESOLUTION|>--- conflicted
+++ resolved
@@ -22,20 +22,12 @@
 
 defined('MOODLE_INTERNAL') || die();
 
-<<<<<<< HEAD
-$plugin->version  = 2017120300;
-=======
 $plugin->version  = 2017120900;
->>>>>>> f86dbbfc
 $plugin->requires = 2015051100;
 $plugin->cron = 0;
 $plugin->component = 'qtype_coderunner';
 $plugin->maturity = MATURITY_STABLE;
-<<<<<<< HEAD
-$plugin->release = '3.2.2';
-=======
 $plugin->release = '3.2.3';
->>>>>>> f86dbbfc
 
 $plugin->dependencies = array(
     'qbehaviour_adaptive_adapted_for_coderunner' => 2017052600
