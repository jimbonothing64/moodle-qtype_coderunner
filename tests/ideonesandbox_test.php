--- conflicted
+++ resolved
@@ -135,8 +135,6 @@
         $this->assertEquals('', $result->cmpinfo);
         $sandbox->close();
     }
-<<<<<<< HEAD
-=======
 
 
     // Test the Ideone sandbox will not allow opening, writing and reading in /tmp.
@@ -159,6 +157,5 @@
     }
      *
      */
->>>>>>> 0cfa6a29
 }
 
