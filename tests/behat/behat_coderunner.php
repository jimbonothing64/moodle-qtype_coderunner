<?php
// This file is part of CodeRunner - http://coderunner.org.nz/
//
// CodeRunner is free software: you can redistribute it and/or modify
// it under the terms of the GNU General Public License as published by
// the Free Software Foundation, either version 3 of the License, or
// (at your option) any later version.
//
// CodeRunner is distributed in the hope that it will be useful,
// but WITHOUT ANY WARRANTY; without even the implied warranty of
// MERCHANTABILITY or FITNESS FOR A PARTICULAR PURPOSE.  See the
// GNU General Public License for more details.
//
// You should have received a copy of the GNU General Public License
// along with CodeRunner.  If not, see <http://www.gnu.org/licenses/>.

/**
 * Behat extensions for coderunner.
 *
 * @package    qtype_coderunner
 * @copyright  2015 Richard Lobb, University of Canterbury
 * @license    http://www.gnu.org/copyleft/gpl.html GNU GPL v3 or later
 */

use Behat\Mink\Exception\ExpectationException;
use Facebook\WebDriver\Exception\NoSuchAlertException;


class behat_coderunner extends behat_base {
     /**
      * Sets the webserver sandbox to enabled for testing purposes.
      *
<<<<<<< HEAD
      * @Given /^the CodeRunner jobe sandbox is enabled/
      */
    public function the_coderunner_sandbox_is_enabled() {
        set_config('jobesandbox_enabled', 1, 'qtype_coderunner');
=======
      * @Given /^the CodeRunner webservice is enabled/
      */
    public function the_coderunner_webservice_is_enabled() {
        set_config('wsenabled', 1, 'qtype_coderunner');
>>>>>>> fb2f72e7
    }


     /**
      * Sets the webserver scratchpad to enabled for testing purposes.
      *
      * @Given /^the CodeRunner scratchpad is enabled/
      */
    public function the_coderunner_scratchpad_is_enabled() {
        set_config('wsenabled', 1, 'qtype_coderunner');
    }


     /**
      * Sets the webserver scratchpad to disabled for testing purposes.
      *
      * @Given /^the CodeRunner scratchpad is disabled/
      */
    public function the_coderunner_scratchpad_is_disabled() {
        set_config('wsenabled', 0, 'qtype_coderunner');
    }


    /**
     * Checks that a given string appears within answer textarea.
     * Intended for checking UI serialization
     * @Then /^I should see in answer field "(?P<expected>(?:[^"]|\\")*)"$/
     * @throws ExpectationException
     * @param string $expected The string that we expect to find
     */
    public function i_should_see_in_answer($expected) {
        $xpath = '//textarea[contains(@class, "coderunner-answer")]';
        $driver = $this->getSession()->getDriver();
        if (!$driver->find($xpath)) {
            $error = "Answer box not found!";
            throw new ExpectationException($error, $this->getSession());
        }
        $page = $this->getSession()->getPage();
        $val = $page->find('xpath', $xpath)->getValue();
        if ($val !== $expected) {
            $error = "'$val' does not match '$expected'";
            throw new ExpectationException($error, $this->getSession());
        }
    }

     /**
      * Sets answer textarea (seen after presing ctrl+m) to a value
      * @Then /^I set answer field to "(?P<value>(?:[^"]|\\")*)"$/
      * @throws ExpectationException
      * @param string $expected The string that we expect to find
      */
    public function i_set_answer($value) {
        $xpath = '//textarea[contains(@class, "coderunner-answer")]';
        $driver = $this->getSession()->getDriver();
        if (!$driver->find($xpath)) {
            $error = "Answer box not found!";
            throw new ExpectationException($error, $this->getSession());
        }
        $page = $this->getSession()->getPage();
        $val = $page->find('xpath', $xpath)->setValue($value);
    }

    /**
     * Sets answer textarea (seen after presing ctrl+m) to a value
     * @Then /^I set answer field to:$/
     * @throws ExpectationException
     * @param string $expected The string that we expect to find
     */
    public function i_set_answer_pystring($pystring) {
        $this->i_set_answer($pystring->getRaw());
    }

     /**
      * Checks that a given string appears within answer textarea.
      * Intended for checking UI serialization
      * @Then /^I should see in answer field:$/
      */
    public function i_should_see_in_answer_pystring(Behat\Gherkin\Node\PyStringNode $pystring) {
        $this->i_should_see_in_answer($pystring->getRaw());
    }

    /**
     * Sets the ace editor content to provided string, using name of associated textarea.
     * NOTE: this assumes the existence of a text area next to a
     * UI wrapper div containing the Ace div! Also works on partial matches,
     * i.e. value as _answer will work for Ace UI
     * Intended as a replacement for I set field to <value>, for ace fields.
     * @Then /^I set the ace field "(?P<elname>(?:[^"]|\\")*)" to "(?P<value>(?:[^"]|\\")*)"$/
     * @throws ExpectationException
     * @param string $expected The string that we expect to find
     */
    public function i_set_ace_field($elname, $value) {
        $xpath = "//textarea[@name='$elname' or (contains(@name, '$elname') and contains(@class, 'edit_code'))]/../div/div ";
        $driver = $this->getSession()->getDriver();
        // Does the div managed by Ace exist?
        if (!$driver->find($xpath)) {
            $error = "Ace editor not found!";
            throw new ExpectationException($error, $this->getSession());
        }
        // We inject JS into the browser to set the Ace editor contents...
        // (Gross) JS to take the x-path for the div managed by Ace,
        // open editor for that div, and set the editors value.
        $javascript = "const editorNode = document.evaluate("
               . "`$xpath`,"
               . "document,"
               . "null,"
               . "XPathResult.ANY_TYPE,null,"
               . ");"
               . "const editor = ace.edit(editorNode.iterateNext());"
               . "editor.setValue(`$value`);";
        $this->getSession()->executeScript($javascript);
    }

    /**
     * Sets the ace editor content to provided string, using name of associated textarea.
     * NOTE: this assumes the existence of a text area next to a
     * UI wrapper div containing the Ace div!
     * Intended as a replacement for I set field to <value>, for ace fields.
     * @Then /^I set the ace field "(?P<elname>(?:[^"]|\\")*)" to:$/
     * @throws ExpectationException
     * @param string $expected The string that we expect to find
     */
    public function i_set_ace_field_pystring($elname, $pystring) {
        $this->i_set_ace_field($elname, $pystring->getRaw());
    }


    /**
     * Checks that a given string appears within a visible ins or del element
     * that has a background-color attribute that is not 'inherit'.
     * Intended for use only when checking the behaviour of the
     * 'Show differences' button.
     *
     * @Then /^I should see highlighted "(?P<expected>(?:[^"]|\\")*)"$/
     * @throws ExpectationException
     * @param string $expected The string that we expect to find
     */
    public function i_should_see_highlighted($expected) {
        $delxpath = "//div[contains(@class, 'coderunner-test-results')]//del[contains(text(), '{$expected}')]";
        $msg = "'{$expected}' not found within a highlighted del element";
        $driver = $this->getSession()->getDriver();
        if (! $driver->find($delxpath)) {
            throw new ExpectationException($msg, $this->getSession());
        }
    }

    /**
     * Checks that a given string does not appear within a visible ins or del element
     * that has a background-color attribute that is not 'inherit'.
     * Intended for use only when checking the behaviour of the
     * 'Show differences' button.
     *
     * @Then /^I should not see highlighted "(?P<nonexpected_string>(?:[^"]|\\")*)"$/
     */
    public function i_should_not_see_highlighted($nonexpected) {
        try {
            $this->i_should_see_highlighted($nonexpected);
        } catch (ExpectationException $ex) {
            return;
        }
        $msg = "'{$nonexpected}' found within a highlighted del or ins element";
        throw new ExpectationException($msg, $this->getSession());
    }

    /**
     * Step to set a global variable 'behattesting' to true to prevent
     * textarea autoindent, which messes up behat's setting of the textarea
     * value. [See module.js]
     * Also used to prevent alerts, since Chrome doesn't currently seem
     * to process "And I dismiss alert" correctly.
     *
     * @When /^I set CodeRunner behat testing flag/
     */
    public function i_set_behat_testing() {
        $javascript = "window.behattesting = true;";
        $this->getSession()->executeScript($javascript);
    }


    /**
     * Step to set an HTML5 session variable 'disableUis' to true to prevent
     * loading of the usual Ace (or Graph etc) UI plugin.
     *
     * @When /^I disable UI plugins in the CodeRunner question type/
     */
    public function i_disable_ui_plugins() {
        $javascript = "sessionStorage.setItem('disableUis', true);";
        $this->getSession()->executeScript($javascript);
    }

    /**
     * Step to remove the HTML5 session variable 'disableUis' (if present)
     * to re-enable loading of the usual Ace (or Graph etc) UI plugins.
     *
     * @When /^I enable UI plugins in the CodeRunner question type/
     */
    public function i_enable_u_plugins() {
        $javascript = "sessionStorage.removeItem('disableUis');";
        $this->getSession()->executeScript($javascript);
    }

    /**
     * Sets the contents of a field with multi-line input.
     *
     * @Given /^I set the field "(?P<field_string>(?:[^"]|\\")*)" to:$/
     *
     * From https://moodle.org/mod/forum/discuss.php?d=283216
     */
    public function i_set_the_field_to_pystring($fieldlocator, Behat\Gherkin\Node\PyStringNode $value) {
        $this->execute('behat_forms::i_set_the_field_to', [$fieldlocator, $this->escape($value)]);
    }

    /**
     * @Then /^I should see a canvas/
     */
    public function i_see_a_canvas() {
        $xpath = "//canvas";
        $driver = $this->getSession()->getDriver();
        if (! $driver->find($xpath)) {
            throw new ExpectationException("Couldn't find canvas", $this->getSession());
        }
    }

    /**
     * @Then /^I should not see a canvas/
     */
    public function i_should_not_see_a_canvas() {
        $xpath = "//canvas";
        $driver = $this->getSession()->getDriver();
        if ($driver->find($xpath)) {
            throw new ExpectationException("Found a canvas", $this->getSession());
        }
    }

     /**
      * @Given /^I fill in my template/
      */
    public function i_fill_in_my_template() {
        $dfatemplate = file_get_contents("dfa_template.txt", FILE_USE_INCLUDE_PATH);
        $this->getSession()->getPage()->fillField('id_template', $dfatemplate);
    }

    /**
     * Sets the given field to a given value and dismisses the expected alert.
     * @When /^I set the field "(?P<field_string>(?:[^"]|\\")*)" to "(?P<field_value_string>(?:[^"]|\\")*)" and dismiss the alert$/
     */
    public function i_set_the_field_and_dismiss_the_alert($field, $value) {
        // Gets the field.
        $fielditem = behat_field_manager::get_form_field_from_label($field, $this);

        // Makes sure there is a field before continuing.
        if ($fielditem) {
            $fielditem->set_value($value);
        } else {
            throw new ExpectationException("No field '{$field}' found.", $this->getSession());
        }
        // Gets you to wait for the pending JS alert by sleeping.
        sleep(1);
        try {
            // Gets the alert and its text.
            $alert = $this->getSession()->getDriver()->getWebDriver()->switchTo()->alert();
            $alert->accept();
        } catch (NoSuchAlertException $ex) {
            throw new ExpectationException("No alert was triggered appropriately", $this->getSession());
        }
    }



    /**
     * Presses a named button. Checks if there is a specified error text displayed.
     *
     * @Then I should see the alert :error when I press :button
     * @param string $errortext The expected error message when alerted
     * @param string $button The name of the alert button.
     */
    public function there_is_an_alert_when_i_click($errortext, $button) {
        // Gets the item of the button.
        $xpath = "//button[@type='button' and contains(text(), '$button')]";
        $session = $this->getSession();
        $item = $session->getSelectorsHandler()->selectorToXpath('xpath', $xpath);
        $element = $session->getPage()->find('xpath', $item);

        // Makes sure there is an element before continuing.
        if ($element) {
            $element->click();
        } else {
            throw new ExpectationException("No button '{$button}'", $this->getSession());
        }
        try {
            // Gets you to wait for the pending JS alert by sleeping.
            sleep(1);
            // Gets the alert and its text.
            $alert = $this->getSession()->getDriver()->getWebDriver()->switchTo()->alert();
            $alerttext = $alert->getText();
        } catch (NoSuchAlertException $ex) {
            throw new ExpectationException("No alert was triggered appropriately", $this->getSession());
        }

        // Throws an error if expected error text doesn't match alert.
        if (!str_contains($alerttext, $errortext)) {
            throw new ExpectationException("Wrong alert; alert given: {$alerttext}", $this->getSession());
        } else {
            // To stop the Behat tests from throwing their own errors.
            $alert->accept();
        }
    }
}<|MERGE_RESOLUTION|>--- conflicted
+++ resolved
@@ -30,36 +30,19 @@
      /**
       * Sets the webserver sandbox to enabled for testing purposes.
       *
-<<<<<<< HEAD
-      * @Given /^the CodeRunner jobe sandbox is enabled/
-      */
-    public function the_coderunner_sandbox_is_enabled() {
-        set_config('jobesandbox_enabled', 1, 'qtype_coderunner');
-=======
       * @Given /^the CodeRunner webservice is enabled/
       */
     public function the_coderunner_webservice_is_enabled() {
         set_config('wsenabled', 1, 'qtype_coderunner');
->>>>>>> fb2f72e7
-    }
-
-
-     /**
-      * Sets the webserver scratchpad to enabled for testing purposes.
+    }
+
+
+    /**
+      * Sets the webserver webservice to disabled for testing purposes.
       *
-      * @Given /^the CodeRunner scratchpad is enabled/
-      */
-    public function the_coderunner_scratchpad_is_enabled() {
-        set_config('wsenabled', 1, 'qtype_coderunner');
-    }
-
-
-     /**
-      * Sets the webserver scratchpad to disabled for testing purposes.
-      *
-      * @Given /^the CodeRunner scratchpad is disabled/
-      */
-    public function the_coderunner_scratchpad_is_disabled() {
+      * @Given /^the CodeRunner webservice is disabled/
+      */
+    public function the_coderunner_webservice_is_disabled() {
         set_config('wsenabled', 0, 'qtype_coderunner');
     }
 
