@qtype @javascript @qtype_coderunner @scratchpad
Feature: Ace UI convert to Scratchpad UI questions with one click
  In order to use the Scratchpad UI
  As a teacher
  I should be able to change a question from using Ace to Scratchpad in one click

  Background:
    Given the CodeRunner scratchpad is enabled
    And the following "users" exist:
      | username | firstname | lastname | email            |
      | teacher1 | Teacher   | 1        | teacher1@asd.com |
    And the following "courses" exist:
      | fullname | shortname | category |
      | Course 1 | C1        | 0        |
    And the following "course enrolments" exist:
      | user     | course | role           |
      | teacher1 | C1     | editingteacher |
    And the following "question categories" exist:
      | contextlevel | reference | name           |
      | Course       | C1        | Test questions |
    And the following "questions" exist:
      | questioncategory | qtype      | name            |
      | Test questions   | coderunner | Square function |
<<<<<<< HEAD
=======
    And the CodeRunner webservice is enabled
>>>>>>> fb2f72e7

    When I am on the "Square function" "core_question > edit" page logged in as teacher1
    And I set the following fields to these values:
      | id_customise | 1                        |
      | id_answer    | def sqr(n): return n * n |

  Scenario: Edit a CodeRunner Ace UI question, changing it to be a Scratchpad UI question.
    When I set the field "id_uiplugin" to "Scratchpad"
    Then I should see "def sqr(n): return n * n"
    And I click on "Scratchpad" "button"
    And I should see "Run"
    And I should see "Prefix with Answer"

    When I press "id_submitbutton"
    Then I should see "Square function"

    When I choose "Preview" action for "Square function" in the question bank
    And I set the ace field "answer_code" to "def sqr(n): return n * n"
    And I press "Check"
    Then the following should exist in the "coderunner-test-results" table:
      | Test    |
      | sqr(-7) |
      | sqr(11) |
    And I should see "Passed all tests!"
    And I should not see "Show differences"
    And I should see "Correct"

    When I press "Close preview"
    Then I should see "Square function"

    When I choose "Edit question" action for "Square function" in the question bank
    And I set the field "id_uiplugin" to "Ace"
    And I should see "def sqr(n): return n * n"

    When I press "id_submitbutton"
    Then I should see "Square function"

    When I choose "Preview" action for "Square function" in the question bank
    Then I should not see "Scratchpad"

    When I set the ace field "_answer" to "def sqr(n): return n * n"
    And I press "Check"
    Then the following should exist in the "coderunner-test-results" table:
      | Test    |
      | sqr(-7) |
      | sqr(11) |
    And I should see "Passed all tests!"
    And I should not see "Show differences"
    And I should see "Correct"<|MERGE_RESOLUTION|>--- conflicted
+++ resolved
@@ -5,7 +5,7 @@
   I should be able to change a question from using Ace to Scratchpad in one click
 
   Background:
-    Given the CodeRunner scratchpad is enabled
+    Given the CodeRunner webservice is enabled
     And the following "users" exist:
       | username | firstname | lastname | email            |
       | teacher1 | Teacher   | 1        | teacher1@asd.com |
@@ -21,10 +21,6 @@
     And the following "questions" exist:
       | questioncategory | qtype      | name            |
       | Test questions   | coderunner | Square function |
-<<<<<<< HEAD
-=======
-    And the CodeRunner webservice is enabled
->>>>>>> fb2f72e7
 
     When I am on the "Square function" "core_question > edit" page logged in as teacher1
     And I set the following fields to these values:
