--- conflicted
+++ resolved
@@ -1633,14 +1633,11 @@
             if ($error) {
                 return $error;
             }
-<<<<<<< HEAD
             [$mark, $state, $cachedata] = $this->formquestion->grade_response(
                 $response,
-                false // Not a precheck.
+                false, // Not a precheck.
+                true   // Is a validation run.
             );
-=======
-            [$mark, , $cachedata] = $this->formquestion->grade_response($response, false, true);
->>>>>>> d262ff9c
         } catch (Exception $e) {
             return $e->getMessage();
         }
