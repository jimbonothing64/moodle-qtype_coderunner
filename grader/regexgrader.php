<?php
// This file is part of CodeRunner - http://coderunner.org.nz/
//
// CodeRunner is free software: you can redistribute it and/or modify
// it under the terms of the GNU General Public License as published by
// the Free Software Foundation, either version 3 of the License, or
// (at your option) any later version.
//
// CodeRunner is distributed in the hope that it will be useful,
// but WITHOUT ANY WARRANTY; without even the implied warranty of
// MERCHANTABILITY or FITNESS FOR A PARTICULAR PURPOSE.  See the
// GNU General Public License for more details.
//
// You should have received a copy of the GNU General Public License
// along with CodeRunner.  If not, see <http://www.gnu.org/licenses/>.
/** The RegexGrader class. With this grader the *expected* field of the test
 *  case being graded is a PHP-style PERL regular expression, as defined
 *  at http://www.php.net/manual/en/pcre.pattern.php, but excluding the
 *  delimiters and modifiers. The modifiers PCRE_MULTILINE and PCRE_DOTALL
 *  are always added. Internally the delimiter '/' is used but any existing
 *  slashes in the pattern are first escaped with a backslash so the user
 *  doesn't need to worry about the choice of delimiter.
 *  The grader awards full marks if and only if the output matches the
 *  expected pattern (using preg_match) with the addition of the
 *  PCRE_MULTILINE and PCRE_DOTALL modifiers. Otherwise, zero marks are awarded.
 *  Note that preg_match is actually a search function, so any substring of
 *  the output can match the pattern. If the entire output is to be matched
 *  in the normal sense of the term, the pattern should start with '^' and end
 *  with '$'.
 */

/**
 * @package    qtype
 * @subpackage coderunner
 * @copyright  Richard Lobb, 2013, The University of Canterbury
 * @license    http://www.gnu.org/copyleft/gpl.html GNU GPL v3 or later
 */

defined('MOODLE_INTERNAL') || die();

require_once('graderbase.php');

class qtype_coderunner_regex_grader extends qtype_coderunner_grader {

    /** Called to grade the output generated by a student's code for
     *  a given testcase. Returns a single TestResult object.
     *  Should not be called if the execution failed (syntax error, exception
     *  etc).
     */
<<<<<<< HEAD
    protected function grade_known_good(&$output, &$testcase) {
        $regex = '/' . str_replace('/', '\/', $testcase->expected) . '/ms';
        $iscorrect = preg_match($regex, $output);
        $awardedmark = $iscorrect ? $testcase->mark : 0.0;

        if (isset($testcase->stdin)) {
            $resultstdin = self::tidy($testcase->stdin);
=======
    function grade_known_good(&$output, &$testCase) {
        $regex = '/' . str_replace('/', '\/', rtrim($testCase->expected)) . '/ms';
        $isCorrect = preg_match($regex, $output);
        $awardedMark = $isCorrect ? $testCase->mark : 0.0;
        
        if (isset($testCase->stdin)) {
            $resultStdin = qtype_coderunner_grader::tidy($testCase->stdin);
>>>>>>> bf4d75cb
        } else {
            $resultstdin = null;
        }

        return new qtype_coderunner_test_result(
                self::tidy($testcase->testcode),
                $testcase->mark,
                $iscorrect,
                $awardedmark,
                self::snip($testcase->expected),
                self::snip($output),
                $resultstdin,
                self::tidy($testcase->extra)
        );
    }
}<|MERGE_RESOLUTION|>--- conflicted
+++ resolved
@@ -47,15 +47,6 @@
      *  Should not be called if the execution failed (syntax error, exception
      *  etc).
      */
-<<<<<<< HEAD
-    protected function grade_known_good(&$output, &$testcase) {
-        $regex = '/' . str_replace('/', '\/', $testcase->expected) . '/ms';
-        $iscorrect = preg_match($regex, $output);
-        $awardedmark = $iscorrect ? $testcase->mark : 0.0;
-
-        if (isset($testcase->stdin)) {
-            $resultstdin = self::tidy($testcase->stdin);
-=======
     function grade_known_good(&$output, &$testCase) {
         $regex = '/' . str_replace('/', '\/', rtrim($testCase->expected)) . '/ms';
         $isCorrect = preg_match($regex, $output);
@@ -63,20 +54,19 @@
         
         if (isset($testCase->stdin)) {
             $resultStdin = qtype_coderunner_grader::tidy($testCase->stdin);
->>>>>>> bf4d75cb
         } else {
-            $resultstdin = null;
+            $resultStdin = null;
         }
 
         return new qtype_coderunner_test_result(
-                self::tidy($testcase->testcode),
-                $testcase->mark,
-                $iscorrect,
-                $awardedmark,
-                self::snip($testcase->expected),
-                self::snip($output),
-                $resultstdin,
-                self::tidy($testcase->extra)
+                qtype_coderunner_grader::tidy($testCase->testcode),
+                $testCase->mark,
+                $isCorrect,
+                $awardedMark,
+                qtype_coderunner_grader::snip($testCase->expected),
+                qtype_coderunner_grader::snip($output),
+                $resultStdin,
+                qtype_coderunner_grader::tidy($testCase->extra)
         );
     }
 }